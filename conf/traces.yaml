# This is an example:
#     receive spans from jaeger, send to jaeger and zipkin, with three extensions enabled.
# See factories we already supported:
#     ./config/traces/components.go
# For more details, see the OpenTelemetry official docs:
#     https://opentelemetry.io/docs/collector/configuration/
traces:
<<<<<<< HEAD
  # set enable to true to start tracing
  enable: true

  # Extensions: 
  #   provide capabilities that can be added to the Collector, but which do not require direct access to telemetry data 
  #   and are not part of pipelines. They are also enabled within the service section.
  #
  # Categraf supports:
  #   pprof:                https://github.com/open-telemetry/opentelemetry-collector-contrib/tree/main/extension/pprofextension
  #   health_check:         https://github.com/open-telemetry/opentelemetry-collector-contrib/tree/main/extension/healthcheckextension
  #   basicauth:            https://github.com/open-telemetry/opentelemetry-collector-contrib/tree/main/extension/basicauthextension
  #   jaegerremotesampling: https://github.com/open-telemetry/opentelemetry-collector-contrib/tree/main/extension/jaegerremotesampling
=======
  enable: false
>>>>>>> b4d2c7f2
  extensions:
    pprof:
      endpoint: 0.0.0.0:1777
    health_check:
    #jaegerremotesampling:
    #  source:
    #    remote:
    #      endpoint: jaeger-collector:14250
    #basicauth/server:
    #    htpasswd: 
    #      file: .htpasswd
    #      inline: |
    #        ${BASIC_AUTH_USERNAME}:${BASIC_AUTH_PASSWORD}
    #  
    #basicauth/client:
    #  client_auth: 
    #    username: username
    #    password: password
  

  # Receiver:                
  #   which can be push or pull based, is how data gets into the Collector. Configuring a receiver does not enable it. 
  #   Receivers are enabled via pipelines within the service section.
  # 
  # Categraf supports:
  #   jaeger: https://github.com/open-telemetry/opentelemetry-collector-contrib/tree/main/receiver/jaegerreceiver
  #   zipkin: https://github.com/open-telemetry/opentelemetry-collector-contrib/tree/main/receiver/zipkinreceiver
  #   otlp:   https://github.com/open-telemetry/opentelemetry-collector/tree/main/receiver/otlpreceiver
  #   kafka:  https://github.com/open-telemetry/opentelemetry-collector-contrib/tree/main/receiver/kafkareceiver
  receivers:
    jaeger:
      protocols:
        thrift_http:
          endpoint: 0.0.0.0:14268
  

  # Processor: 
  #   run on data between being received and being exported. Configuring a processor does not enable it. 
  #   Processors are enabled via pipelines within the service section.
  # 
  # Categraf supports:
  #   batch:        https://github.com/open-telemetry/opentelemetry-collector/tree/main/processor/batchprocessor
  #   attributes:   https://github.com/open-telemetry/opentelemetry-collector-contrib/tree/main/processor/attributesprocessor
  #   resource:     https://github.com/open-telemetry/opentelemetry-collector-contrib/tree/main/processor/resourceprocessor
  #   span:         https://github.com/open-telemetry/opentelemetry-collector-contrib/tree/main/processor/spanprocessor
  #   tailsampling: https://github.com/open-telemetry/opentelemetry-collector-contrib/tree/main/processor/tailsamplingprocessor
  processors:
    batch/example:
      send_batch_size: 1000
      timeout: 10s
    attributes/example:
      actions:
        - key: ident
          value: categraf-01.bj
          action: upsert
  
  # Exporter:
  #   which can be push or pull based, is how you send data to one or more backends/destinations. Configuring an 
  #   exporter does not enable it. Exporters are enabled via pipelines within the service section.
  #
  # Categraf supports:
  #   otlp:                   https://github.com/open-telemetry/opentelemetry-collector/tree/main/exporter/otlpexporter
  #   otlphttp:               https://github.com/open-telemetry/opentelemetry-collector/tree/main/exporter/otlphttpexporter
  #   jaeger:                 https://github.com/open-telemetry/opentelemetry-collector-contrib/tree/main/exporter/jaegerexporter
  #   zipkin:                 https://github.com/open-telemetry/opentelemetry-collector-contrib/tree/main/exporter/zipkinexporter
  #   kafka:                  https://github.com/open-telemetry/opentelemetry-collector-contrib/tree/main/exporter/kafkaexporter
  #   alibabacloudlogservice: https://github.com/open-telemetry/opentelemetry-collector-contrib/tree/main/exporter/alibabacloudlogserviceexporter
  exporters:  
    jaeger:
      endpoint: "127.0.0.1:14250"
      tls:
        insecure: true
  
    zipkin:
      endpoint: "http://127.0.0.1:9411/api/v2/spans"
  

  # Service:
  #   used to configure what components are enabled in the Collector based on the configuration found in the receivers, 
  #   processors, exporters, and extensions sections. If a component is configured, but not defined within the service 
  #   section then it is not enabled. The service section consists of three sub-sections:
  #     - extensions: Extensions consist of a list of all extensions to enable. 
  #     - pipelines: A pipeline consists of a set of receivers, processors and exporters.
  #     - telemetry: Telemetry is where the telemetry for the collector itself can be configured.
  service:
    extensions: [health_check, pprof]
    pipelines:
      traces:
        receivers: [jaeger]
        processors: [batch/example, attributes/example]
        exporters: [jaeger, zipkin]
    telemetry:
      logs:
        level: info
        initial_fields:
          service: my-instance<|MERGE_RESOLUTION|>--- conflicted
+++ resolved
@@ -5,9 +5,8 @@
 # For more details, see the OpenTelemetry official docs:
 #     https://opentelemetry.io/docs/collector/configuration/
 traces:
-<<<<<<< HEAD
   # set enable to true to start tracing
-  enable: true
+  enable: false
 
   # Extensions: 
   #   provide capabilities that can be added to the Collector, but which do not require direct access to telemetry data 
@@ -18,9 +17,6 @@
   #   health_check:         https://github.com/open-telemetry/opentelemetry-collector-contrib/tree/main/extension/healthcheckextension
   #   basicauth:            https://github.com/open-telemetry/opentelemetry-collector-contrib/tree/main/extension/basicauthextension
   #   jaegerremotesampling: https://github.com/open-telemetry/opentelemetry-collector-contrib/tree/main/extension/jaegerremotesampling
-=======
-  enable: false
->>>>>>> b4d2c7f2
   extensions:
     pprof:
       endpoint: 0.0.0.0:1777
